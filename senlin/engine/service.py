# Licensed under the Apache License, Version 2.0 (the "License"); you may
# not use this file except in compliance with the License. You may obtain
# a copy of the License at
#
#         http://www.apache.org/licenses/LICENSE-2.0
#
# Unless required by applicable law or agreed to in writing, software
# distributed under the License is distributed on an "AS IS" BASIS, WITHOUT
# WARRANTIES OR CONDITIONS OF ANY KIND, either express or implied. See the
# License for the specific language governing permissions and limitations
# under the License.

import functools

from oslo import messaging
from oslo_config import cfg
from oslo_utils import uuidutils
from osprofiler import profiler

from senlin.common import attr
from senlin.common import context
from senlin.common import exception
from senlin.common.i18n import _
from senlin.common.i18n import _LI
from senlin.common import messaging as rpc_messaging
from senlin.db import api as db_api
from senlin.engine.actions import base as base_action
from senlin.engine import cluster as clusters
from senlin.engine import dispatcher
from senlin.engine import environment
from senlin.engine import node as nodes
from senlin.engine import scheduler
from senlin.engine import senlin_lock
from senlin.openstack.common import log as logging
from senlin.openstack.common import service
from senlin.profiles import base as profile_base

LOG = logging.getLogger(__name__)


def request_context(func):
    @functools.wraps(func)
    def wrapped(self, ctx, *args, **kwargs):
        if ctx is not None and not isinstance(ctx, context.RequestContext):
            ctx = context.RequestContext.from_dict(ctx.to_dict())
        try:
            return func(self, ctx, *args, **kwargs)
        except exception.SenlinException:
            raise messaging.rpc.dispatcher.ExpectedException()
    return wrapped


@profiler.trace_cls("rpc")
class EngineService(service.Service):
    """
    Manages the running instances from creation to destruction.
    All the methods in here are called from the RPC backend.  This is
    all done dynamically so if a call is made via RPC that does not
    have a corresponding method here, an exception will be thrown when
    it attempts to call into this class.  Arguments to these methods
    are also dynamically added and will be named as keyword arguments
    by the RPC caller.
    """

    def __init__(self, host, topic, manager=None):
        super(EngineService, self).__init__()
        # TODO(Qiming): call environment.initialize() when environment
        # is ready
        self.host = host
        self.topic = topic
        self.dispatcher_topic = attr.ENGINE_DISPATCHER_TOPIC

        # The following are initialized here, but assigned in start() which
        # happens after the fork when spawning multiple worker processes
        self.engine_id = None
        self.TG = None
        self.target = None

    def start(self):
        self.engine_id = senlin_lock.BaseLock.generate_engine_id()
        self.TG = scheduler.ThreadGroupManager()

        # TODO(Yanyan): create a dispatcher for this engine thread.
        # This dispatcher will run in a greenthread and it will not
        # stop until being notified or the engine is stopped.
        self.dispatcher = dispatcher.Dispatcher(self,
                                                self.dispatcher_topic,
                                                attr.RPC_API_VERSION,
                                                self.TG)
        LOG.debug("Starting dispatcher for engine %s" % self.engine_id)
        self.dispatcher.start()

        target = messaging.Target(version=attr.RPC_API_VERSION,
                                  server=self.host,
                                  topic=self.topic)
        self.target = target
        server = rpc_messaging.get_rpc_server(target, self)
        server.start()

        super(EngineService, self).start()

    def stop(self):
        # Stop rpc connection at first for preventing new requests
        LOG.info(_LI("Attempting to stop engine service..."))
        try:
            self.conn.close()
        except Exception:
            pass

        # Notify dispatcher to stop all action threads it started.
        self.dispatcher.stop()

        # Terminate the engine process
        LOG.info(_LI("All threads were gone, terminating engine"))
        super(EngineService, self).stop()

    @request_context
    def get_revision(self, context):
        return cfg.CONF.revision['senlin_engine_revision']

    @request_context
    def profile_type_list(self, context):
        return environment.global_env().get_profile_types()

    @request_context
    def profile_type_spec(self, context, type_name):
        return {}

    @request_context
    def profile_type_template(self, context, type_name):
        return {}

    @request_context
    def profile_list(self, context, limit=None, marker=None, sort_keys=None,
                     sort_dir=None, filters=None, show_deleted=False):
        profiles = profile_base.Profile.load_all(context, limit, marker,
                                                 sort_keys, sort_dir, filters,
                                                 show_deleted)

        return [p.to_dict() for p in profiles]

    @request_context
    def profile_create(self, context, name, type, spec, perm, tags):
        LOG.info(_LI('Creating profile %s:%s'), type, name)
        kwargs = {
            'spec': spec,
            'permission': perm,
            'tags': tags,
        }
        profile = profile_base.Profile(type, name, **kwargs)
        profile.store(context)
        return profile.to_dict()

    @request_context
    def profile_get(self, context, profile_id):
        profile = profile_base.Profile.load(context, profile_id)
        return profile

    @request_context
    def profile_update(self, context, profile_id, name, spec, perm, tags):
        return {}

    @request_context
    def profile_delete(self, context, profile_id):
        LOG.info(_LI('Delete profile: %s'), profile_id)
        profile_base.Profile.delete(context, profile_id)
        return None

    @request_context
    def policy_type_list(self, context):
        return environment.global_env().get_policy_types()

    @request_context
    def policy_type_spec(self, context, type_name):
        return {}

    @request_context
    def policy_type_template(self, context, type_name):
        return {}

    @request_context
    def cluster_list(self, context, limit=None, marker=None, sort_keys=None,
                     sort_dir=None, filters=None, tenant_safe=True,
                     show_deleted=False, show_nested=False):
        all_clusters = clusters.Cluster.load_all(context, limit, marker,
                                                 sort_keys, sort_dir,
                                                 filters, tenant_safe,
                                                 show_deleted, show_nested)

        return [c.to_dict() for c in all_clusters]

    @request_context
    def cluster_find(self, context, identity):
        '''
        Find a cluster with the given identity (could be name or ID).
        '''
        if uuidutils.is_uuid_like(identity):
            db_cluster = db_api.cluster_get(context, identity,
                                            show_deleted=True)
            # may be the name is in uuid format, so if get by id returns None,
            # we should get the info by name again
            if not db_cluster:
                db_cluster = db_api.cluster_get_by_name(context, identity)
        else:
            db_cluster = db_api.cluster_get_by_name(context, identity)
        if db_cluster:
            cluster = clusters.Cluster.load(context, cluster=db_cluster)
            return dict(cluster.id)
        else:
            raise exception.ClusterNotFound(cluster_name=identity)

    def _get_cluster(self, context, identity, show_deleted=False):
        '''
        Get Cluster record in DB based on cluster id
        '''
        cluster_id = self.cluster_find(context, identity)

        db_cluster = db_api.cluster_get(context, cluster_id,
                                        show_deleted=show_deleted,
                                        eager_load=True)

        if db_cluster is None:
            raise exception.ClusterNotFound(cluster_name=identity)

        return db_cluster

    @request_context
    def cluster_get(self, context, identity):
        if identity is not None:
            db_cluster = self._get_cluster(context, identity,
                                           show_deleted=True)
            clist = clusters.Cluster.load(context, cluster=db_cluster)
        else:
            clist = clusters.Cluster.load_all(context, show_deleted=True)

        # Format clusters info
        clusters_info = []
        for cluster in clist:
            clusters_info.append(cluster.to_dict())

        return {'clusters': clusters_info}

    @request_context
    def cluster_create(self, context, name, size, profile_id, parent=None,
                      tags=None, timeout=0):
        LOG.info(_LI('Creating cluster %s'), name)
        ctx = context.to_dict()
        kwargs = {
            'user': ctx.get('username', ''),
            'project': ctx.get('tenant_id', ''),
            'parent': parent,
            'timeout': timeout,
            'tags': tags
        }

        cluster = clusters.Cluster(name, profile_id, size, **kwargs)
        cluster.store(context)
<<<<<<< HEAD

        # Build an Action for cluster creation
        action = actions.Action(context, 'CLUSTER_CREATE',
                                target=cluster.id, cause='RPC Request')
=======
        # Build an Action for Cluster creating
        action = base_action.Action(context,
                                    cluster,
                                    'CLUSTER_CREATE',
                                    **kwargs)
>>>>>>> 583e0eea
        action.store(context)

        # Notify Dispatchers that a new action has been ready.
        # dispatcher.notify(context,
        #                   self.dispatcher.NEW_ACTION,
        #                   None,
        #                   action_id=action.id)

        return action.to_dict()

    @request_context
    def cluster_update(self, context, identity, size, profile_id):
        # Get the database representation of the existing cluster
        db_cluster = self._get_cluster(context, identity)
        LOG.info(_LI('Updating cluster %s'), db_cluster.name)

        cluster = clusters.Cluster.load(context, cluster=db_cluster)
        if cluster.status == cluster.ERROR:
            msg = _('Updating a cluster when it is errored')
            raise exception.NotSupported(feature=msg)

        if cluster.status == cluster.DELETED:
            msg = _('Updating a cluster which has been deleted')
            raise exception.NotSupported(feature=msg)

        kwargs = {
            'profile_id': profile_id
        }

        # TODO(Qiming): Hande size changes here!
<<<<<<< HEAD
        action = actions.Action(context, 'CLUSTER_UPDATE',
                                target=cluster.id, cause='RPC Request')
=======
        action = base_action.Action(context,
                                    cluster,
                                    'CLUSTER_UPDATE',
                                    **kwargs)
>>>>>>> 583e0eea
        dispatcher.notify(context,
                          self.dispatcher.NEW_ACTION,
                          None,
                          action_id=action.id)

        return cluster.id

    @request_context
    def cluster_delete(self, context, identity):
        db_cluster = self._get_cluster(context, identity)
        LOG.info(_LI('Deleting cluster %s'), db_cluster.name)

        cluster = clusters.Cluster.load(context, cluster=db_cluster)
<<<<<<< HEAD
        action = actions.Action(context, 'CLUSTER_DELETE',
                                target=cluster.id, cause='RPC Request')
        action.store(context)
=======
        action = base_action.Action(context, cluster, 'CLUSTER_DELETE')
>>>>>>> 583e0eea
        res = dispatcher.notify(context,
                                self.dispatcher.NEW_ACTION,
                                None,
                                action_id=action.id)

        return res

    @request_context
    def node_list(self, context, cluster_id=None, show_deleted=False,
                  limit=None, marker=None, sort_keys=None, sort_dir=None,
                  filters=None, tenant_safe=True):

        all_nodes = nodes.Node.load_all(context, cluster_id, show_deleted,
                                        limit, marker, sort_keys, sort_dir,
                                        filters, tenant_safe)

        return [node.to_dict() for node in all_nodes]

    @request_context
    def node_create(self, context, name, cluster_id, profile_id, role, tags):
        LOG.info(_LI('Creating node %s'), name)

        # Create a node instance
        node = nodes.Node(context, name, profile_id, cluster_id=cluster_id,
                          role=role, tags=tags)
        node.store(context)

<<<<<<< HEAD
        action = actions.Action(context, 'NODE_CREATE',
                                target=node.id, cause='RPC Request')
=======
        action = base_action.Action(context, 'NODE_CREATE',
                                    target=node.id, cause='Node creation')
>>>>>>> 583e0eea
        action.store(context)

        # TODO(Anyone): Uncomment this to notify the dispatcher
        # dispatcher.notify(context, self.dispatcher.NEW_ACTION,
        #                   None, action_id=action.id)

        return action.to_dict()

    @request_context
    def node_get(self, context, node_id):
        # TODO(Qiming): Add conversion from name to id
        node = nodes.Node.load(context, node_id)
        return node

    @request_context
    def node_update(self, context, identity, name, profile_id, role, tags):
        return {}

    @request_context
    def node_delete(self, context, node_id, force=False):
        LOG.info(_LI('Deleting node %s'), node_id)

        node = nodes.Node.load(context, node_id)
<<<<<<< HEAD
        action = actions.Action(context, 'NODE_DELETE',
                                target=node.id, cause='RPC Request')
=======
        action = base_action.Action(context, 'NODE_DELETE',
                                    target=node.id, cause='Node deletion')
>>>>>>> 583e0eea
        action.store(context)
        # TODO(Anyone): Uncomment the following lines to send notifications
        # res = dispatcher.notify(context, self.dispatcher.NEW_ACTION,
        #                        None, action_id=action.id)

        # TODO(anyone): Fix this behavior, node record cannot be deleted
        #               directly.
        nodes.Node.delete(context, node_id, force)
        return action.to_dict()

    @request_context
    def action_list(self, context, filters=None, limit=None, marker=None,
                    sort_keys=None, sort_dir=None, show_deleted=False):

        all_actions = base_action.Action.load_all(context, filters,
                                                  limit, marker,
                                                  sort_keys, sort_dir,
                                                  show_deleted)

        raw = [action.to_dict() for action in all_actions]
        for a in raw:
            del a['context']
            yield a

    @request_context
    def action_create(self, context, name, target, action, params):
        LOG.info(_LI('Creating action %s'), name)

        # Create a node instance
        act = base_action.Action(context, action, target,
                                 name=name, params=params)
        act.store(context)

        # TODO(Anyone): Uncomment this to notify the dispatcher
        # dispatcher.notify(context, self.dispatcher.NEW_ACTION,
        #                   None, action_id=action.id)

        return act.to_dict()

    @request_context
    def action_get(self, context, action_id):
        # TODO(Qiming): Add conversion from name to id
        return base_action.Action.load(context, action_id)<|MERGE_RESOLUTION|>--- conflicted
+++ resolved
@@ -242,7 +242,7 @@
 
     @request_context
     def cluster_create(self, context, name, size, profile_id, parent=None,
-                      tags=None, timeout=0):
+                       tags=None, timeout=0):
         LOG.info(_LI('Creating cluster %s'), name)
         ctx = context.to_dict()
         kwargs = {
@@ -255,18 +255,10 @@
 
         cluster = clusters.Cluster(name, profile_id, size, **kwargs)
         cluster.store(context)
-<<<<<<< HEAD
 
         # Build an Action for cluster creation
-        action = actions.Action(context, 'CLUSTER_CREATE',
-                                target=cluster.id, cause='RPC Request')
-=======
-        # Build an Action for Cluster creating
-        action = base_action.Action(context,
-                                    cluster,
-                                    'CLUSTER_CREATE',
-                                    **kwargs)
->>>>>>> 583e0eea
+        action = base_action.Action(context, 'CLUSTER_CREATE',
+                                    target=cluster.id, cause='RPC Request')
         action.store(context)
 
         # Notify Dispatchers that a new action has been ready.
@@ -297,19 +289,13 @@
         }
 
         # TODO(Qiming): Hande size changes here!
-<<<<<<< HEAD
-        action = actions.Action(context, 'CLUSTER_UPDATE',
-                                target=cluster.id, cause='RPC Request')
-=======
-        action = base_action.Action(context,
-                                    cluster,
-                                    'CLUSTER_UPDATE',
+        action = base_action.Action(context, 'CLUSTER_UPDATE',
+                                    target=cluster.id, cause='RPC Request'
                                     **kwargs)
->>>>>>> 583e0eea
-        dispatcher.notify(context,
-                          self.dispatcher.NEW_ACTION,
-                          None,
-                          action_id=action.id)
+        action.store(context)
+
+        # dispatcher.notify(context, self.dispatcher.NEW_ACTION,
+        #                  None, action_id=action.id)
 
         return cluster.id
 
@@ -319,19 +305,13 @@
         LOG.info(_LI('Deleting cluster %s'), db_cluster.name)
 
         cluster = clusters.Cluster.load(context, cluster=db_cluster)
-<<<<<<< HEAD
-        action = actions.Action(context, 'CLUSTER_DELETE',
-                                target=cluster.id, cause='RPC Request')
+        action = base_action.Action(context, 'CLUSTER_DELETE',
+                                    target=cluster.id, cause='RPC Request')
         action.store(context)
-=======
-        action = base_action.Action(context, cluster, 'CLUSTER_DELETE')
->>>>>>> 583e0eea
-        res = dispatcher.notify(context,
-                                self.dispatcher.NEW_ACTION,
-                                None,
-                                action_id=action.id)
-
-        return res
+        # res = dispatcher.notify(context, self.dispatcher.NEW_ACTION,
+        #                        None, action_id=action.id)
+
+        return action.to_dict()
 
     @request_context
     def node_list(self, context, cluster_id=None, show_deleted=False,
@@ -353,13 +333,8 @@
                           role=role, tags=tags)
         node.store(context)
 
-<<<<<<< HEAD
-        action = actions.Action(context, 'NODE_CREATE',
-                                target=node.id, cause='RPC Request')
-=======
         action = base_action.Action(context, 'NODE_CREATE',
-                                    target=node.id, cause='Node creation')
->>>>>>> 583e0eea
+                                    target=node.id, cause='RPC Request')
         action.store(context)
 
         # TODO(Anyone): Uncomment this to notify the dispatcher
@@ -383,13 +358,8 @@
         LOG.info(_LI('Deleting node %s'), node_id)
 
         node = nodes.Node.load(context, node_id)
-<<<<<<< HEAD
-        action = actions.Action(context, 'NODE_DELETE',
-                                target=node.id, cause='RPC Request')
-=======
         action = base_action.Action(context, 'NODE_DELETE',
-                                    target=node.id, cause='Node deletion')
->>>>>>> 583e0eea
+                                    target=node.id, cause='RPC Request')
         action.store(context)
         # TODO(Anyone): Uncomment the following lines to send notifications
         # res = dispatcher.notify(context, self.dispatcher.NEW_ACTION,
